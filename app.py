from fastapi import FastAPI, Request, HTTPException, Query
from fastapi.responses import HTMLResponse, RedirectResponse
from fastapi.templating import Jinja2Templates
from fastapi.staticfiles import StaticFiles
from authlib.integrations.starlette_client import OAuth, OAuthError
from starlette.middleware.sessions import SessionMiddleware
from google.oauth2.credentials import Credentials
from googleapiclient.discovery import build
from googleapiclient.http import MediaInMemoryUpload
from googleapiclient.errors import HttpError
from dotenv import load_dotenv
import os
import base64
import openai
import PyPDF2
import io

# ----------------------------------------------------------------------------
# 1) Environment + Global Caches
# ----------------------------------------------------------------------------

load_dotenv()
CLIENT_ID = os.getenv('CLIENT_ID')
CLIENT_SECRET = os.getenv('CLIENT_SECRET')
OPENAI_APIKEY = os.getenv('OPENAI_APIKEY')
SECRET_KEY = os.getenv('SECRET_KEY')

# Simple in-memory caches (demo; for production, use Redis or DB)
pdf_text_cache = {}    # key: (message_id, filename) -> extracted text
summary_cache = {}     # key: (message_id, filename, query) -> GPT summary

# ----------------------------------------------------------------------------
# 2) Create FastAPI + Session Middleware
# ----------------------------------------------------------------------------

app = FastAPI()
app.add_middleware(SessionMiddleware, secret_key=SECRET_KEY)

templates = Jinja2Templates(directory="static")  # assume your HTML files live in ./static
app.mount("/static", StaticFiles(directory="static"), name="static")

# ----------------------------------------------------------------------------
# 3) Configure OAuth (Gmail & Drive scopes)
# ----------------------------------------------------------------------------

oauth = OAuth()
oauth.register(
    name='google',
    client_id=CLIENT_ID,
    client_secret=CLIENT_SECRET,
    # This URL points to Google's OIDC configuration
    server_metadata_url='https://accounts.google.com/.well-known/openid-configuration',
    client_kwargs={
        # We’re requesting both Gmail read scope and Drive file scope
        'scope': (
            'openid email profile '
            'https://www.googleapis.com/auth/gmail.readonly '
            'https://www.googleapis.com/auth/drive.file'
        ),
        'access_type': 'offline',
        'prompt': 'consent'
    }
)

openai.api_key = OPENAI_APIKEY

# ----------------------------------------------------------------------------
# 4) Routes: Login, Logout, Home
# ----------------------------------------------------------------------------

@app.get("/", response_class=HTMLResponse)
async def home(request: Request):
    """ Home Page: Redirects user to login if not authenticated """
    user = request.session.get('user')
    if user:
        return templates.TemplateResponse("home.html", {"request": request, "user": user})
    return templates.TemplateResponse("login.html", {"request": request})


@app.get("/login")
async def login(request: Request):
    """ Redirects users to Google OAuth login """
    redirect_uri = request.url_for('auth')
    return await oauth.google.authorize_redirect(request, redirect_uri)


@app.get("/auth")
async def auth(request: Request):
    """ Handles Google OAuth authentication """
    try:
        token = await oauth.google.authorize_access_token(request)
        user = token.get('userinfo')
        if not user:
            user = await oauth.google.userinfo(token=token)

        request.session['user'] = dict(user)
        request.session['token'] = dict(token)
        return RedirectResponse(url='/')
    except OAuthError as error:
        return HTMLResponse(f"<h1>{error.error}</h1>")


@app.get("/logout")
async def logout(request: Request):
    """ Logs out the user and clears session """
    request.session.pop('user', None)
    request.session.pop('token', None)
    request.session.pop('search_query', None)
    request.session.pop('pdf_list', None)
    return RedirectResponse(url='/')

# ----------------------------------------------------------------------------
# 5) Search Route (Gmail + GPT + Pagination)
# ----------------------------------------------------------------------------

@app.get("/search", response_class=HTMLResponse)
async def search(
    request: Request,
    query: str = Query(..., description="Search query"),
    page: int = Query(1, ge=1, description="Page number"),
):
    """
    Searches PDF attachments in Gmail, uses GPT to summarize them (with caching),
    and implements local pagination (5 items per page).
    Only returns results relevant to the user's 'query'.
    """
    user = request.session.get('user')
    if not user:
        raise HTTPException(status_code=401, detail="Not authenticated")

    existing_query = request.session.get('search_query')
    pdf_list = request.session.get('pdf_list', [])

    # Check if we need a fresh search (new query or no results cached)
    if (not pdf_list) or (existing_query != query):
        print("🔎 Performing a fresh Gmail search + GPT summaries ...")
        token = request.session.get('token')
        credentials = Credentials(
            token=token['access_token'],
            refresh_token=token.get('refresh_token'),
            token_uri='https://oauth2.googleapis.com/token',
            client_id=CLIENT_ID,
            client_secret=CLIENT_SECRET
        )

        gmail_service = build('gmail', 'v1', credentials=credentials)

<<<<<<< HEAD
        # If you want to incorporate user's query into the Gmail search:
        #   search_query = f"has:attachment filename:pdf {query}"
        # For now, we'll do the simpler approach:
        search_query = f"has:attachment filename:pdf {query}"
=======
        # Combine user's query with PDF attachment requirement
        # e.g. "in:anywhere has:attachment filename:pdf userQuery"
        # This ensures only relevant emails are returned
        search_query = f'in:anywhere has:attachment filename:pdf {query}'
>>>>>>> b5dd0f1a

        # Retrieve all messages by handling nextPageToken
        all_messages = []
        response = gmail_service.users().messages().list(userId='me', q=search_query).execute()
        while True:
            messages_chunk = response.get('messages', [])
            if messages_chunk:
                all_messages.extend(messages_chunk)

            next_page_token = response.get('nextPageToken')
            if not next_page_token:
                break

            response = gmail_service.users().messages().list(
                userId='me', q=search_query, pageToken=next_page_token
            ).execute()

        print(f"📬 Total messages found with PDFs matching '{query}': {len(all_messages)}")

        # Build new PDF list
        new_pdf_list = []
        for message in all_messages:
            msg = gmail_service.users().messages().get(userId='me', id=message['id']).execute()
            subject = next(
                (header['value'] for header in msg['payload']['headers'] if header['name'] == 'Subject'),
                "No Subject"
            )

            parts = msg['payload'].get('parts', [])
            for part in parts:
                filename = part.get('filename', '')
                if filename.endswith('.pdf'):
                    attachment_id = part.get('body', {}).get('attachmentId')
                    if not attachment_id:
                        continue

                    # 1) Extract PDF text from local cache if possible
                    pdf_text = get_cached_pdf_text(
                        gmail_service,
                        message_id=message['id'],
                        filename=filename,
                        attachment_id=attachment_id
                    )
                    # 2) Summarize with GPT (cached)
                    gpt_response = get_cached_gpt_summary(
                        message_id=message['id'],
                        filename=filename,
                        pdf_text=pdf_text,
                        query=query
                    )

                    new_pdf_list.append({
                        "id": message['id'],
                        "subject": subject,
                        "attachment": filename,
                        "gpt_summary": gpt_response
                    })

        # Update session
        request.session['search_query'] = query
        request.session['pdf_list'] = new_pdf_list
        pdf_list = new_pdf_list

    # Local pagination: 5 items per page
    total_items = len(pdf_list)
    page_size = 5

    if total_items == 0:
        return templates.TemplateResponse("results.html", {
            "request": request,
            "pdfs": [],
            "current_page": 1,
            "total_pages": 1,
            "next_page": None,
            "prev_page": None,
            "query": query
        })

    start_index = (page - 1) * page_size
    end_index = start_index + page_size

    # If page is too large, reset to 1
    if start_index >= total_items:
        page = 1
        start_index = 0
        end_index = page_size

    pdf_list_page = pdf_list[start_index:end_index]
    total_pages = (total_items + page_size - 1) // page_size

    next_page = page + 1 if page < total_pages else None
    prev_page = page - 1 if page > 1 else None

    print(
        f"📄 Displaying page {page} of {total_pages} "
        f"({len(pdf_list_page)} items on this page) "
        f"out of total {total_items}"
    )

    return templates.TemplateResponse("results.html", {
        "request": request,
        "pdfs": pdf_list_page,
        "current_page": page,
        "total_pages": total_pages,
        "next_page": next_page,
        "prev_page": prev_page,
        "query": query
    })

# ----------------------------------------------------------------------------
# 6) View PDF Route
# ----------------------------------------------------------------------------

@app.get("/view_pdf", response_class=HTMLResponse)
async def view_pdf(request: Request, message_id: str):
    """
    Fetches the PDF from Gmail and returns it inline in the browser.
    """
    print(f"🔍 Received request for message_id: {message_id}")

    user = request.session.get('user')
    if not user:
        raise HTTPException(status_code=401, detail="Not authenticated")

    token = request.session.get('token')
    credentials = Credentials(
        token=token['access_token'],
        refresh_token=token.get('refresh_token'),
        token_uri='https://oauth2.googleapis.com/token',
        client_id=CLIENT_ID,
        client_secret=CLIENT_SECRET
    )
    gmail_service = build('gmail', 'v1', credentials=credentials)

    try:
        msg = gmail_service.users().messages().get(userId='me', id=message_id).execute()
    except Exception as e:
        print(f"❌ Error retrieving message: {e}")
        raise HTTPException(status_code=404, detail="Email message not found")

    attachments = msg['payload'].get('parts', [])
    for attachment in attachments:
        filename = attachment.get('filename', '')
        if filename.endswith('.pdf'):
            attachment_id = attachment['body'].get('attachmentId')
            if not attachment_id:
                continue

            attachment_data = gmail_service.users().messages().attachments().get(
                userId='me', messageId=message_id, id=attachment_id
            ).execute()
            pdf_data = base64.urlsafe_b64decode(attachment_data['data'].encode('UTF-8'))

            return HTMLResponse(content=f"""
                <html>
                <body>
                    <embed src="data:application/pdf;base64,{base64.b64encode(pdf_data).decode()}"
                           width="100%" height="800px" />
                </body>
                </html>
            """, status_code=200)

    return HTMLResponse("<h1>PDF not found</h1>", status_code=404)

# ----------------------------------------------------------------------------
# 7) Save to Drive Route
# ----------------------------------------------------------------------------

@app.get("/save_to_drive", response_class=HTMLResponse)
async def save_to_drive(request: Request, message_id: str, filename: str):
    """
    Fetches the PDF from Gmail and uploads it to a folder named 'AI PDF Finder' in the user's Drive.
    """
    user = request.session.get('user')
    if not user:
        raise HTTPException(status_code=401, detail="Not authenticated")

    token = request.session.get('token')
    credentials = Credentials(
        token=token['access_token'],
        refresh_token=token.get('refresh_token'),
        token_uri='https://oauth2.googleapis.com/token',
        client_id=CLIENT_ID,
        client_secret=CLIENT_SECRET
    )
    gmail_service = build('gmail', 'v1', credentials=credentials)
    drive_service = build('drive', 'v3', credentials=credentials)

    # 1) Fetch PDF from Gmail
    try:
        msg = gmail_service.users().messages().get(userId='me', id=message_id).execute()
        parts = msg['payload'].get('parts', [])
        pdf_data = None

        for part in parts:
            part_filename = part.get('filename', '')
            if part_filename == filename:
                # Found the correct PDF part
                attachment_id = part['body'].get('attachmentId')
                attachment_res = gmail_service.users().messages().attachments().get(
                    userId='me', messageId=message_id, id=attachment_id
                ).execute()
                pdf_data = base64.urlsafe_b64decode(attachment_res['data'].encode('UTF-8'))
                break

        if pdf_data is None:
            return HTMLResponse("<h1>PDF attachment not found.</h1>", status_code=404)
    except HttpError as e:
        return HTMLResponse(f"<h1>Error fetching email: {e}</h1>", status_code=400)

    # 2) Find or create the "AI PDF Finder" folder
    try:
        folder_id = find_or_create_folder(drive_service, "AI PDF Finder")
    except HttpError as e:
        return HTMLResponse(f"<h1>Error creating/finding folder: {e}</h1>", status_code=400)

    # 3) Upload the PDF
    try:
        uploaded_file = upload_pdf_to_drive(drive_service, folder_id, pdf_data, filename)
    except HttpError as e:
        return HTMLResponse(f"<h1>Error uploading file to Drive: {e}</h1>", status_code=400)

    # 4) Confirm success
    return HTMLResponse(f"""
    <html>
    <body>
        <h2>Success!</h2>
        <p>Uploaded <strong>{filename}</strong> to your Google Drive folder: AI PDF Finder</p>
        <p>View in Drive:
            <a href="https://drive.google.com/drive/folders/{folder_id}" target="_blank">AI PDF Finder</a>
        </p>
        <a href="/">Return Home</a>
    </body>
    </html>
    """, status_code=200)


def find_or_create_folder(drive_service, folder_name: str) -> str:
    """
    Searches for a folder in Drive by name. If it doesn't exist, create it.
    Returns the folder ID.
    """
    query = f"name = '{folder_name}' and mimeType = 'application/vnd.google-apps.folder' and trashed = false"
    results = drive_service.files().list(q=query, fields="files(id, name)").execute()
    files = results.get('files', [])
    if files:
        return files[0]['id']  # folder already exists

    # Otherwise, create it
    file_metadata = {
        'name': folder_name,
        'mimeType': 'application/vnd.google-apps.folder'
    }
    folder = drive_service.files().create(body=file_metadata, fields='id').execute()
    return folder['id']


def upload_pdf_to_drive(drive_service, folder_id: str, pdf_data: bytes, filename: str):
    """
    Uploads the given PDF content to the specified Drive folder.
    Returns the uploaded file metadata.
    """
    file_metadata = {
        'name': filename,
        'parents': [folder_id]
    }
    media = MediaInMemoryUpload(pdf_data, mimetype='application/pdf')
    uploaded_file = drive_service.files().create(
        body=file_metadata,
        media_body=media,
        fields='id, name'
    ).execute()
    return uploaded_file

# ----------------------------------------------------------------------------
# 8) Cache Helpers + GPT
# ----------------------------------------------------------------------------

def get_cached_pdf_text(
    gmail_service,
    message_id: str,
    filename: str,
    attachment_id: str
) -> str:
    """
    Returns extracted PDF text (first 100 sentences) from cache if available,
    otherwise fetches & extracts from Gmail and stores in pdf_text_cache.
    """
    cache_key = (message_id, filename)
    if cache_key in pdf_text_cache:
        return pdf_text_cache[cache_key]

    attachment_data = gmail_service.users().messages().attachments().get(
        userId='me', messageId=message_id, id=attachment_id
    ).execute()
    data = attachment_data['data']
    pdf_data = base64.urlsafe_b64decode(data.encode('UTF-8'))

    pdf_text = extract_pdf_first_100_sentences(pdf_data)
    pdf_text_cache[cache_key] = pdf_text
    return pdf_text


def get_cached_gpt_summary(message_id: str, filename: str, pdf_text: str, query: str) -> str:
    """
    Returns GPT summary from cache if available, otherwise calls GPT
    and caches the result.
    """
    cache_key = (message_id, filename, query)
    if cache_key in summary_cache:
        return summary_cache[cache_key]

    gpt_response = analyze_pdf_with_gpt(pdf_text, query)
    summary_cache[cache_key] = gpt_response
    return gpt_response


def extract_pdf_first_100_sentences(pdf_data: bytes) -> str:
    """Extracts the first 100 sentences from a PDF file."""
    try:
        pdf_reader = PyPDF2.PdfReader(io.BytesIO(pdf_data))
        all_text = []
        for page in pdf_reader.pages:
            page_text = page.extract_text()
            if page_text:
                all_text.append(page_text)

        text = " ".join(all_text)
        sentences = text.split('.')
        first_100 = '. '.join(sentences[:100])
        return first_100.strip()
    except Exception as e:
        return f"Error processing PDF: {e}"


def analyze_pdf_with_gpt(pdf_content: str, query: str) -> str:
    """
    Uses OpenAI GPT to analyze PDF content and provide a summary
    based on the user's 'query'.
    """
    try:
        prompt = (
            f"Analyze the content below to classify it according to the query: '{query}'\n\n"
            f"Content:\n{pdf_content}\n"
            f"Provide a concise summary."
        )
        response = openai.ChatCompletion.create(
            model="gpt-3.5-turbo",
            messages=[
                {"role": "system", "content": "You are a professional assistant with expertise in text analysis."},
                {"role": "user", "content": prompt}
            ],
            max_tokens=500
        )
        return response['choices'][0]['message']['content'].strip()
    except Exception as e:
        return f"Error analyzing PDF content: {e}"

# ----------------------------------------------------------------------------
# 9) Main Entry
# ----------------------------------------------------------------------------

if __name__ == "__main__":
    import uvicorn
    uvicorn.run(app, host="127.0.0.1", port=8000, reload=True)<|MERGE_RESOLUTION|>--- conflicted
+++ resolved
@@ -145,17 +145,10 @@
 
         gmail_service = build('gmail', 'v1', credentials=credentials)
 
-<<<<<<< HEAD
-        # If you want to incorporate user's query into the Gmail search:
-        #   search_query = f"has:attachment filename:pdf {query}"
-        # For now, we'll do the simpler approach:
-        search_query = f"has:attachment filename:pdf {query}"
-=======
         # Combine user's query with PDF attachment requirement
         # e.g. "in:anywhere has:attachment filename:pdf userQuery"
         # This ensures only relevant emails are returned
         search_query = f'in:anywhere has:attachment filename:pdf {query}'
->>>>>>> b5dd0f1a
 
         # Retrieve all messages by handling nextPageToken
         all_messages = []
